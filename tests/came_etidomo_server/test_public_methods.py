# Copyright 2024 - GitHub user: fredericks1982

# Licensed under the Apache License, Version 2.0 (the "License");
# you may not use this file except in compliance with the License.
# You may obtain a copy of the License at

#     http://www.apache.org/licenses/LICENSE-2.0

# Unless required by applicable law or agreed to in writing, software
# distributed under the License is distributed on an "AS IS" BASIS,
# WITHOUT WARRANTIES OR CONDITIONS OF ANY KIND, either express or implied.
# See the License for the specific language governing permissions and
# limitations under the License.

# pylint: disable=protected-access
# pylint: disable=redefined-outer-name
# pylint: disable=no-name-in-module

"""Test the public methods of the CameETIDomoServer class."""

import copy
from datetime import datetime, timezone
from hypothesis import given
from hypothesis.strategies import integers, text, sampled_from
import json
from unittest.mock import patch, Mock
import pytest
import requests
from mocked_responses import (
    FEATURE_LIST_RESP,
    GENERIC_REPLY,
<<<<<<< HEAD
    SL_LOGOUT_ACK,
=======
    SL_KEEP_ALIVE_ACK,
>>>>>>> 8ef01f4f
    Command2MockedResponse,
    MockedEntities,
)
from came_domotic_unofficial.came_etidomo_server import CameETIDomoServer
from came_domotic_unofficial.models import (
    FeatureSet,
    Feature,
    CameEntitySet,
    CameEntity,
    Light,
    Opening,
    Scenario,
    EntityType,
    EntityStatus,
    CameDomoticRequestError,
    CameDomoticBadAckError,
)


# region Tests


@pytest.fixture
@patch("requests.Session.get")
def mocked_server_auth(mock_get) -> CameETIDomoServer:
    """
    Fixture that provides an authenticated instance of CameETIDomoServer.
    """
    with patch("requests.Session.get") as mock_get:
        mock_get.return_value.status_code = 200
        server = CameETIDomoServer("192.168.0.3", "user", "password")

        # Manually set session attributes to emulate the authentication
        server._session_id = "my_session_id"
        server._session_expiration_timestamp = datetime(3000, 1, 1, tzinfo=timezone.utc)
        server._cseq = 0
        # server._keycode = str(FEATURE_LIST_RESP["keycode"])
        # server._software_version = str(FEATURE_LIST_RESP["swver"])
        # server._type = str(FEATURE_LIST_RESP["type"])
        # server._board = str(FEATURE_LIST_RESP["board"])
        # server._serial_number = str(FEATURE_LIST_RESP["serial"])

        # Override the dispose() method to avoid calling the remote server
        server.dispose = lambda: None  # type: ignore

        return server


@patch.object(requests, "post")
def test_get_features_with_cache(mock_post, mocked_server_auth):
    """
    Test the get_features() method ot the CameETIDomoServer class to ensure that,
    if the self._features attribute is not None or empty, the method returns the cached
    features list and does not submit any POST request to the server.
    """

    cached_features = FeatureSet(
        [
            Feature("A"),
            Feature("B"),
            Feature("C"),
            Feature("D"),
        ]
    )

    # Set the features cache
    mocked_server_auth._features = cached_features

    # Call the get_features method
    features = mocked_server_auth.get_features()

    # Check if the features list is correct and is retrieved from the cache
    assert features == cached_features
    mock_post.assert_not_called()


@patch.object(requests.Session, "post")
def test_get_features_no_cache(mock_post, mocked_server_auth):
    """
    Test if the get_features method correctly fetches the features list
    when it is not cached.
    """

    # Create a mock response with status code 200 and some data
    mock_response = Mock()
    mock_response.status_code = 200
    mock_response.json.return_value = FEATURE_LIST_RESP
    mock_features = set([Feature(name) for name in FEATURE_LIST_RESP["list"]])

    mock_post.return_value = mock_response

    # Clear the features cache
    mocked_server_auth._features = None

    # Call the get_features method
    features = mocked_server_auth.get_features()
    request_data = mock_post.call_args[1]["data"]

    assert mock_post.call_count == 1
    assert features == mock_features

    # Clear again the features cache
    mocked_server_auth._features = FeatureSet()

    # Call the get_features method
    features = mocked_server_auth.get_features()

    assert mock_post.call_count == 2
    assert features == mock_features


@patch.object(requests.Session, "post")
def test_get_features_errors(mock_post, mocked_server_auth):
    """
    Test that failures are managed as expected.
    """
    # Data preparation
    mock_post.return_value.status_code = 500
    mocked_server_auth._entities = None

    # Test HTTP error
    with pytest.raises(CameDomoticRequestError):
        # Call the function that sends the POST requests
        mocked_server_auth.get_features()

    # Test invalid response
    mock_post.return_value.status_code = 200
    mock_post.return_value = {"invalid_key": "invalid_value"}

    with pytest.raises(CameDomoticRequestError):
        # Call the function that sends the POST requests
        mocked_server_auth.get_features()

    # Test bad ACK
    mock_response = Mock()
    mock_response.status_code = 200
    mock_response.json.return_value = copy.deepcopy(GENERIC_REPLY)
    mock_response.json.return_value["sl_data_ack_reason"] = 1
    mock_post.return_value = mock_response

    with pytest.raises(CameDomoticBadAckError):
        # Call the function that sends the POST requests
        mocked_server_auth.get_features()


@patch.object(requests.Session, "post")
def test_get_features_request(mock_post, mocked_server_auth):
    """
    Test if the get_features method sends a POST message compliant with the
    CAME server interface.
    """

    # Create a mock response with status code 200 and some data
    mock_response = Mock()
    mock_response.status_code = 200
    mock_response.json.return_value = FEATURE_LIST_RESP
    mock_post.return_value = mock_response

    # Clear the features cache
    mocked_server_auth._features = None

    # Call the get_features method
    mocked_server_auth.get_features()

    request_data = json.loads(mock_post.call_args[1]["data"]["command"])
    application_data = request_data["sl_appl_msg"]

    expected_request_data = {
        "sl_client_id": "my_session_id",
        "sl_cmd": "sl_data_req",
    }
    expected_application_data = {
        "client": "my_session_id",
        "cmd_name": "feature_list_req",
    }

    assert set(expected_request_data).issubset(set(request_data))
    assert set(expected_application_data).issubset(set(application_data))


@patch.object(requests, "post")
def test_get_entities_with_cache(mock_post, mocked_server_auth):
    """
    Test the get_entities() method ot the CameETIDomoServer class to ensure that,
    if the self._entities attribute is not None or empty, the method returns the cached
    entities list and does not submit any POST request to the server.
    """

    cached_entities = CameEntitySet(
        [
            CameEntity(1),
            CameEntity(2),
            CameEntity(3),
            CameEntity(4),
        ]
    )

    # Set the features cache
    mocked_server_auth._entities = cached_entities

    # Call the get_features method
    entities = mocked_server_auth.get_entities()

    # Check if the features list is correct and is retrieved from the cache
    assert entities == cached_entities
    mock_post.assert_not_called()


@patch.object(requests.Session, "post")
def test_get_entities_no_cache(mock_post, mocked_server_auth):
    """
    Test that an HTTP POST request returns the expected data.
    """

    # Create mock responses for each command
    mock_responses = {command: Mock() for command in Command2MockedResponse}

    # Set the status code and data for each mock response
    for command, response in Command2MockedResponse.items():
        mock_responses[command].status_code = 200
        mock_responses[command].json.return_value = response

    # POST method should return the correct mock response based on the input
    def side_effect(*args, **kwargs):  # pylint: disable=unused-argument
        # Extract the command from the JSON data in the request
        data = kwargs.get("data", {})
        raw_input = data.get("command")
        json_input = json.loads(raw_input)
        command = json_input.get("sl_appl_msg").get("cmd_name")
        return mock_responses.get(command)

    mock_post.side_effect = side_effect

    # Clear the entities cache
    mocked_server_auth._entities = None

    # Call the function that sends the POST requests
    entities = mocked_server_auth.get_entities()
    assert entities == MockedEntities

    # Clear the entities cache
    mocked_server_auth._entities = CameEntitySet()
    entities = None

    # Call the function that sends the POST requests
    entities = mocked_server_auth.get_entities()
    assert entities == MockedEntities


@patch.object(requests.Session, "post")
def test_get_entities_errors(mock_post, mocked_server_auth):
    """
    Test that an HTTP POST request returns the expected data.
    """
    # Data preparation
    mock_post.return_value.status_code = 500
    mocked_server_auth._entities = None

    # Test HTTP error
    with pytest.raises(CameDomoticRequestError):
        # Call the function that sends the POST requests
        mocked_server_auth.get_entities()

    # Test invalid response
    mock_post.return_value.status_code = 200
    mock_post.return_value = {"invalid_key": "invalid_value"}

    with pytest.raises(CameDomoticRequestError):
        # Call the function that sends the POST requests
        mocked_server_auth.get_entities()

    # Test bad ACK
    mock_response = Mock()
    mock_response.status_code = 200
    mock_response.json.return_value = copy.deepcopy(GENERIC_REPLY)
    mock_response.json.return_value["sl_data_ack_reason"] = 1
    mock_post.return_value = mock_response

    with pytest.raises(CameDomoticBadAckError):
        # Call the function that sends the POST requests
        mocked_server_auth.get_entities()


def test_get_entities_filtered(mocked_server_auth):
    """
    Test the get_entities() method ot the CameETIDomoServer class to ensure that,
    if the self._entities attribute is not None or empty, the method returns the cached
    entities list and does not submit any POST request to the server.
    """

    cached_entities = CameEntitySet(
        [
            Light(1),
            Light(2),
            Opening(3),
            Scenario(4),
        ]
    )

    filtered_entities = CameEntitySet(
        [item for item in cached_entities if isinstance(item, Light)]
    )

    # Set the features cache
    mocked_server_auth._entities = cached_entities

    # Call the get_features method
    entities = mocked_server_auth.get_entities(EntityType.LIGHTS)

    # Check if the features list is correct and is retrieved from the cache
    assert entities == filtered_entities


def test_get_entities_filtered_invalid_input(mocked_server_auth):
    """
    Test the get_entities() method ot the CameETIDomoServer class to ensure that,
    if the self._entities attribute is not None or empty, the method returns the cached
    entities list and does not submit any POST request to the server.
    """

    cached_entities = CameEntitySet(
        [
            Light(1),
            Light(2),
            Opening(3),
            Scenario(4),
        ]
    )
    mocked_server_auth._entities = cached_entities

    # Call the get_features method
    with pytest.raises(TypeError):
        mocked_server_auth.get_entities("invalid_type")


@patch.object(requests.Session, "post")
def test_get_entities_request(mock_post, mocked_server_auth):
    """
    Test if the get_entities method sends a POST message compliant with the
    CAME server interface.
    """
    # Create mock responses for each command
    mock_responses = {command: Mock() for command in Command2MockedResponse}

    # Set the status code and data for each mock response
    for command, response in Command2MockedResponse.items():
        mock_responses[command].status_code = 200
        mock_responses[command].json.return_value = response

    # POST method should return the correct mock response based on the input
    def side_effect_resp(*args, **kwargs):  # pylint: disable=unused-argument
        # Extract the command from the JSON data in the request
        data = kwargs.get("data", {})
        raw_input = data.get("command")
        json_input = json.loads(raw_input)
        command = json_input.get("sl_appl_msg").get("cmd_name")
        return mock_responses.get(command)

    mock_post.side_effect = side_effect_resp

    # Clear the entities cache
    mocked_server_auth._entities = None

    # Call the function that sends the POST requests
    entities = mocked_server_auth.get_entities()
    assert entities == MockedEntities

    # Clear the entities cache
    mocked_server_auth._entities = CameEntitySet()
    entities = None

    # Call the function that sends the POST requests
    entities = mocked_server_auth.get_entities()
    assert entities == MockedEntities


# Test the set_entity_status method
@patch.object(requests.Session, "post")
def test_set_entity_status(mock_post, mocked_server_auth):
    """
    Test that failures are managed as expected.
    """

    # Create a mock response with status code 200 and some data
    mock_response = Mock()
    mock_response.status_code = 200
    mock_response.json.return_value = GENERIC_REPLY

    mock_post.return_value = mock_response

    # Call the set_entity_status method
    result = mocked_server_auth.set_entity_status(
        Light, 1, EntityStatus.ON_OPEN_TRIGGERED
    )

    # Check if the post method was called
    mock_post.assert_called_once()
    assert result


@patch.object(requests.Session, "post")
def test_set_entity_status_errors(mock_post, mocked_server_auth):
    """
    Test that failures are managed as expected.
    """

    # Test bad ack
    mock_response = Mock()
    mock_response.status_code = 200
    mock_response.json.return_value = copy.deepcopy(GENERIC_REPLY)
    mock_response.json.return_value["sl_data_ack_reason"] = 1
    mock_post.return_value = mock_response
    assert not mocked_server_auth.set_entity_status(
        Light, 1, EntityStatus.ON_OPEN_TRIGGERED
    )
    mock_post.assert_called_once()

    # Test HTTP error
    mock_post.return_value.status_code = 500
    assert not mocked_server_auth.set_entity_status(
        Light, 1, EntityStatus.ON_OPEN_TRIGGERED
    )

    # Test invalid response
    mock_post.return_value.status_code = 200
    mock_post.return_value = {"invalid_key": "invalid_value"}
    assert not mocked_server_auth.set_entity_status(
        Light, 1, EntityStatus.ON_OPEN_TRIGGERED
    )


# Test the set_entity_status method when the input is invalid
def test_set_entity_status_invalid_inputs(mocked_server_auth):
    """
    Test that failures are managed as expected.
    """
    # Test invalid input
    with pytest.raises(TypeError):
        mocked_server_auth.set_entity_status(
            "invalid_type", 1, EntityStatus.OFF_STOPPED
        )

    with pytest.raises(TypeError):
        mocked_server_auth.set_entity_status(
            Light, "invalid_id", EntityStatus.OFF_STOPPED
        )

    with pytest.raises(TypeError):
        mocked_server_auth.set_entity_status(Light, 1, "invalid_status")

    with pytest.raises(TypeError):
        mocked_server_auth.set_entity_status(
            Light, 1, EntityStatus.OFF_STOPPED, brightness="invalid_brightness"
        )


@patch.object(requests.Session, "post")
def test_set_entity_status_request_light(mock_post, mocked_server_auth):
    """
    Test that the POST request is compliant with the CAME server interface.
    """

    # Create a mock response with status code 200 and some data
    mock_response = Mock()
    mock_response.status_code = 200
    mock_response.json.return_value = GENERIC_REPLY

    mock_post.return_value = mock_response

    # Call the set_entity_status method
    mocked_server_auth.set_entity_status(
        Light,
        999,
        EntityStatus.ON_OPEN_TRIGGERED,
        brightness=87,
    )

    request_data = json.loads(mock_post.call_args[1]["data"]["command"])
    application_data = request_data["sl_appl_msg"]

    expected_request_data = {
        "sl_client_id": "my_session_id",
        "sl_cmd": "sl_data_req",
    }
    expected_application_data = {
        "act_id": 999,
        "client": "my_session_id",
        "cmd_name": "light_switch_req",
        "wanted_status": EntityStatus.ON_OPEN_TRIGGERED.value,
        "perc": 87,
    }

    assert set(expected_request_data).issubset(set(request_data))
    assert set(expected_application_data).issubset(set(application_data))


@patch.object(requests.Session, "post")
def test_set_entity_status_request_opening(mock_post, mocked_server_auth):
    """
    Test that the POST request is compliant with the CAME server interface.
    """

    # Create a mock response with status code 200 and some data
    mock_response = Mock()
    mock_response.status_code = 200
    mock_response.json.return_value = GENERIC_REPLY

    mock_post.return_value = mock_response

    # Call the set_entity_status method
    mocked_server_auth.set_entity_status(
        Opening,
        999,
        EntityStatus.ON_OPEN_TRIGGERED,
    )

    request_data = json.loads(mock_post.call_args[1]["data"]["command"])
    application_data = request_data["sl_appl_msg"]

    expected_request_data = {
        "sl_client_id": "my_session_id",
        "sl_cmd": "sl_data_req",
    }
    expected_application_data = {
        "act_id": 999,
        "client": "my_session_id",
        "cmd_name": "opening_move_req",
        "wanted_status": EntityStatus.ON_OPEN_TRIGGERED.value,
    }

    assert set(expected_request_data).issubset(set(request_data))
    assert set(expected_application_data).issubset(set(application_data))


@patch.object(requests.Session, "post")
def test_set_entity_status_request_scenario(mock_post, mocked_server_auth):
    """
    Test that the POST request is compliant with the CAME server interface.
    """

    # Create a mock response with status code 200 and some data
    mock_response = Mock()
    mock_response.status_code = 200
    mock_response.json.return_value = GENERIC_REPLY

    mock_post.return_value = mock_response

    # Call the set_entity_status method
    mocked_server_auth.set_entity_status(
        Scenario,
        999,
        EntityStatus.ON_OPEN_TRIGGERED,
    )

    request_data = json.loads(mock_post.call_args[1]["data"]["command"])
    application_data = request_data["sl_appl_msg"]

    expected_request_data = {
        "sl_client_id": "my_session_id",
        "sl_cmd": "sl_data_req",
    }
    expected_application_data = {
        "id": 999,
        "client": "my_session_id",
        "cmd_name": "opening_move_req",
    }

    assert set(expected_request_data).issubset(set(request_data))
    assert set(expected_application_data).issubset(set(application_data))


<<<<<<< HEAD
@patch("requests.Session.get")
@patch.object(requests.Session, "post")
def test_dispose_post_request(mock_post, mock_get):
    """
    Test that the dispose method sends a POST request to the server
    and that the request is compliant with the CAME server interface.
    """
    mock_get.return_value.status_code = 200
    server = CameETIDomoServer("192.168.0.3", "user", "password")
    server._session_id = "my_session_id"
    server._session_expiration_timestamp = datetime(3000, 1, 1, tzinfo=timezone.utc)

    # Create a mock response with status code 200 and some data
    mock_response = Mock()
    mock_response.status_code = 200
    mock_response.json.return_value = SL_LOGOUT_ACK

    mock_post.return_value = mock_response

    # Call the dispose method
    server.dispose()

    request_data = json.loads(mock_post.call_args[1]["data"]["command"])

    expected_request_data = {"sl_client_id": "my_session_id", "sl_cmd": "sl_logout_req"}

    mock_post.assert_called_once()
    assert set(expected_request_data).issubset(set(request_data))


@patch("requests.Session.get")
@patch.object(requests.Session, "close")
def test_dispose_close_http_session(mock_close, mock_get):
    """
    Test that the dispose method closes the http session.
    """
    mock_get.return_value.status_code = 200
    server = CameETIDomoServer("192.168.0.3", "user", "password")

    # Call the dispose method
    server.dispose()
    mock_close.assert_called_once()


@patch("requests.Session.get")
@patch.object(requests.Session, "post")
@patch.object(requests.Session, "close")
def test_dispose_post_with_exception(mock_close, mock_post, mock_get):
    """
    Test that the dispose method closes the http session even if an exception is raised
    while sending the logout POST request.
    """
    mock_get.return_value.status_code = 200
    server = CameETIDomoServer("192.168.0.3", "user", "password")
    server._session_id = "my_session_id"
    server._session_expiration_timestamp = datetime(3000, 1, 1, tzinfo=timezone.utc)

    mock_post.side_effect = requests.exceptions.RequestException

    # Call the dispose method
    server.dispose()
    assert mock_close.call_count >= 1

    # Trick to kill some sort of circular reference happening at the end of this test
    server.dispose = lambda: None  # type: ignore


# def dispose(self) -> None:
#     """
#     Dispose the resources used by the server.

#     raise: Nothing, everything is managed internally.
#     """
#     try:
#         if self.is_authenticated:
#             logout_succeded = self._logout()
#             if not logout_succeded:
#                 _LOGGER.warning("Logout failed.")
#         self._http_session.close()
#         _LOGGER.debug("Resources disposed.")
#     except Exception as e:  # pylint: disable=broad-exception-caught
#         _LOGGER.error(
#             "Unexpected error disposing the resources. Error: %s\n%s",
#             e,
#             traceback.format_exc(),
#         )
=======
@patch.object(requests.Session, "post")
def test_keep_alive_success(mock_post, mocked_server_auth):
    """
    Test that the keep_alive method returns True when the server responds with a
    status code of 200 and the expected data.
    """
    # Create a mock response with status code 200 and some data
    mock_response = Mock()
    mock_response.status_code = 200
    mock_response.json.return_value = SL_KEEP_ALIVE_ACK

    mock_post.return_value = mock_response

    # Call the set_entity_status method
    successful = mocked_server_auth.keep_alive()

    # Check if the post method was called
    mock_post.assert_called_once()
    assert successful


@patch.object(requests.Session, "post")
def test_keep_alive_bad_ack(mock_post, mocked_server_auth):
    """
    Test that the keep_alive method returns False when the server responds with a
    non-zero ack code.
    """
    # Create a mock response with status code 200 and some data
    mock_response = Mock()
    mock_response.status_code = 200
    mock_response.json.return_value = copy.deepcopy(SL_KEEP_ALIVE_ACK)
    mock_response.json.return_value["sl_data_ack_reason"] = 1

    mock_post.return_value = mock_response

    # Call the set_entity_status method
    successful = mocked_server_auth.keep_alive()

    # Check if the post method was called
    mock_post.assert_called_once()
    assert not successful


@patch.object(requests.Session, "post")
def test_keep_alive_exceptions(mock_post, mocked_server_auth):
    """
    Test that the keep_alive method returns False when the server responds with a
    non-zero ack code.
    """
    # Create a mock response with status code 200 and some data
    mock_post.side_effect = CameDomoticRequestError()

    # Call the set_entity_status method
    successful = mocked_server_auth.keep_alive()

    # Check if the post method was called
    mock_post.assert_called_once()
    assert not successful

    # Create a mock response with status code 200 and some data
    mock_post.side_effect = requests.exceptions.RequestException()

    # Call the set_entity_status method
    successful = mocked_server_auth.keep_alive()

    # Check if the post method was called
    assert mock_post.call_count == 2
    assert not successful


@patch.object(requests.Session, "post")
def test_keep_alive_request(mock_post, mocked_server_auth):
    """
    Test that the POST request is compliant with the CAME server interface.
    """

    # Create a mock response with status code 200 and some data
    mock_response = Mock()
    mock_response.status_code = 200
    mock_response.json.return_value = SL_KEEP_ALIVE_ACK

    mock_post.return_value = mock_response

    # Call the set_entity_status method
    mocked_server_auth.keep_alive()

    # {"sl_client_id": "my_session_id", "sl_cmd": "sl_keep_alive_req"}

    request_data = json.loads(mock_post.call_args[1]["data"]["command"])

    expected_request_data = {
        "sl_client_id": "my_session_id",
        "sl_cmd": "sl_keep_alive_req",
    }

    assert set(expected_request_data).issubset(set(request_data))

>>>>>>> 8ef01f4f

# endregion<|MERGE_RESOLUTION|>--- conflicted
+++ resolved
@@ -29,11 +29,8 @@
 from mocked_responses import (
     FEATURE_LIST_RESP,
     GENERIC_REPLY,
-<<<<<<< HEAD
     SL_LOGOUT_ACK,
-=======
     SL_KEEP_ALIVE_ACK,
->>>>>>> 8ef01f4f
     Command2MockedResponse,
     MockedEntities,
 )
@@ -605,7 +602,6 @@
     assert set(expected_application_data).issubset(set(application_data))
 
 
-<<<<<<< HEAD
 @patch("requests.Session.get")
 @patch.object(requests.Session, "post")
 def test_dispose_post_request(mock_post, mock_get):
@@ -692,7 +688,8 @@
 #             e,
 #             traceback.format_exc(),
 #         )
-=======
+
+
 @patch.object(requests.Session, "post")
 def test_keep_alive_success(mock_post, mocked_server_auth):
     """
@@ -790,6 +787,5 @@
 
     assert set(expected_request_data).issubset(set(request_data))
 
->>>>>>> 8ef01f4f
 
 # endregion